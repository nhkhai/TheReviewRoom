--- conflicted
+++ resolved
@@ -30,15 +30,9 @@
 public class ReviewServiceImplTest {
   @Mock
   private ReviewRepository reviewRepository;
-<<<<<<< HEAD
-  @Mock
-  // private ProductRepository productRepository;
-=======
->>>>>>> aac6df24
 
   @InjectMocks
   ReviewServiceImpl reviewService;
-  // ProductServiceImpl productService;
 
   /// Name this according to your class name.
   // The Logback library defines 5 log levels in order of priority: TRACE, DEBUG,
@@ -73,16 +67,8 @@
 
     // 1. SETUP.
     // Create a new review.
-<<<<<<< HEAD
-    // long id = 2;
-    // Product product = productRepository.findById(id).orElseThrow(() -> new
-    // ProductNotFoundException(id)); - NOT needed
-    Review review = Review.builder().category("Electronics")
-        .reviewContent("Great smartphone with excellent features. ").rating(5).build();
-=======
     Review review = Review.builder().category("Electronics").reviewContent("Great smartphone with excellent features. ")
         .rating(5).build();
->>>>>>> aac6df24
 
     // Mock the save method of the review repository.
     when((reviewRepository.save(review))).thenReturn(review);
