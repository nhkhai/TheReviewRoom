package sg.com.smartinventory.security;

import java.util.Base64;
import java.util.Date;
import java.util.concurrent.TimeUnit;

// import jakarta.servlet.http.HttpServletRequest;

import org.springframework.beans.factory.annotation.Value;
// import org.springframework.security.core.AuthenticationException;
// import org.springframework.stereotype.Component;
import org.springframework.stereotype.Service;

import io.jsonwebtoken.Claims;
// import io.jsonwebtoken.ExpiredJwtException;
import io.jsonwebtoken.JwtParser;
import io.jsonwebtoken.Jwts;
import io.jsonwebtoken.SignatureAlgorithm;
import sg.com.smartinventory.entities.User;

@Service
public class JwtService {
  private static final String JWT_SECRET_KEY = "mysecretkey";

  @Value("${jwt.session.period:3600000}")
  private long jwtSessionPeriod;

  private final JwtParser jwtParser;

  private final String TOKEN_HEADER = "Authorization";
  private final String TOKEN_PREFIX = "Bearer ";

<<<<<<< HEAD
  // create Signing Key (create signature of JWT, ensure message wasnt changed)
  public JwtService() {
    this.jwtParser = Jwts
        .parser()
        .setSigningKey("mysecretkey");
=======
  String encodedString = Base64.getEncoder().encodeToString(JWT_SECRET_KEY.getBytes());

  // Create Signing Key (create signature of JWT, ensure message wasn't changed).
  // This method expects the string argument to be a Base64-encoded secret key
  // byte array. It does not assume a general string, like a user password for
  // example, as the signing key. JJWT assumes Base64 encoding because if you're
  // specifying a string password that is not Base64-encoded, you are considered
  // using a poorly formed or weak key. This uses older deprecated method, with
  // dependance on the older jaxb-api. It should be eventually replaced with the
  // updated secure method instead. JJWT provides a utility to help you generate
  // sufficient secure-random keys suitable for spec-compliant signing via the
  // io.jsonwebtoken.security.Keys class's secretKeyFor method. Note that a Base64
  // string is not considered safe to show to anyone. Base64 encoding is not
  // encryption - the value still needs to be kept secret. How you do this is up
  // to you (encrypt it, etc).
  public JwtService() {
    this.jwtParser = Jwts
        .parser()
        // Should not be a string, but a Base64-encoded secret key byte array.
        .setSigningKey(encodedString);
>>>>>>> 95ff4a98
  }

  // Create JWT Token
  public String createToken(User user) {
    Claims claims = Jwts.claims().setSubject(user.getUsername());
    claims.put("userName", user.getUsername());
    claims.put("firstName", user.getFirstName());
    claims.put("lastName", user.getLastName());

    Date tokenCreateTime = new Date();
    Date tokenValidity = new Date(tokenCreateTime.getTime() + TimeUnit.MINUTES.toMillis(jwtSessionPeriod));

    // Builds JWT and returns it as a String.
    return Jwts.builder()
        .setClaims(claims)
        .setExpiration(tokenValidity)
        .signWith(SignatureAlgorithm.HS256, JWT_SECRET_KEY)
        .compact();
  }

}<|MERGE_RESOLUTION|>--- conflicted
+++ resolved
@@ -1,81 +1,59 @@
-package sg.com.smartinventory.security;
-
-import java.util.Base64;
-import java.util.Date;
-import java.util.concurrent.TimeUnit;
-
-// import jakarta.servlet.http.HttpServletRequest;
-
-import org.springframework.beans.factory.annotation.Value;
-// import org.springframework.security.core.AuthenticationException;
-// import org.springframework.stereotype.Component;
-import org.springframework.stereotype.Service;
-
-import io.jsonwebtoken.Claims;
-// import io.jsonwebtoken.ExpiredJwtException;
-import io.jsonwebtoken.JwtParser;
-import io.jsonwebtoken.Jwts;
-import io.jsonwebtoken.SignatureAlgorithm;
-import sg.com.smartinventory.entities.User;
-
-@Service
-public class JwtService {
-  private static final String JWT_SECRET_KEY = "mysecretkey";
-
-  @Value("${jwt.session.period:3600000}")
-  private long jwtSessionPeriod;
-
-  private final JwtParser jwtParser;
-
-  private final String TOKEN_HEADER = "Authorization";
-  private final String TOKEN_PREFIX = "Bearer ";
-
-<<<<<<< HEAD
-  // create Signing Key (create signature of JWT, ensure message wasnt changed)
-  public JwtService() {
-    this.jwtParser = Jwts
-        .parser()
-        .setSigningKey("mysecretkey");
-=======
-  String encodedString = Base64.getEncoder().encodeToString(JWT_SECRET_KEY.getBytes());
-
-  // Create Signing Key (create signature of JWT, ensure message wasn't changed).
-  // This method expects the string argument to be a Base64-encoded secret key
-  // byte array. It does not assume a general string, like a user password for
-  // example, as the signing key. JJWT assumes Base64 encoding because if you're
-  // specifying a string password that is not Base64-encoded, you are considered
-  // using a poorly formed or weak key. This uses older deprecated method, with
-  // dependance on the older jaxb-api. It should be eventually replaced with the
-  // updated secure method instead. JJWT provides a utility to help you generate
-  // sufficient secure-random keys suitable for spec-compliant signing via the
-  // io.jsonwebtoken.security.Keys class's secretKeyFor method. Note that a Base64
-  // string is not considered safe to show to anyone. Base64 encoding is not
-  // encryption - the value still needs to be kept secret. How you do this is up
-  // to you (encrypt it, etc).
-  public JwtService() {
-    this.jwtParser = Jwts
-        .parser()
-        // Should not be a string, but a Base64-encoded secret key byte array.
-        .setSigningKey(encodedString);
->>>>>>> 95ff4a98
-  }
-
-  // Create JWT Token
-  public String createToken(User user) {
-    Claims claims = Jwts.claims().setSubject(user.getUsername());
-    claims.put("userName", user.getUsername());
-    claims.put("firstName", user.getFirstName());
-    claims.put("lastName", user.getLastName());
-
-    Date tokenCreateTime = new Date();
-    Date tokenValidity = new Date(tokenCreateTime.getTime() + TimeUnit.MINUTES.toMillis(jwtSessionPeriod));
-
-    // Builds JWT and returns it as a String.
-    return Jwts.builder()
-        .setClaims(claims)
-        .setExpiration(tokenValidity)
-        .signWith(SignatureAlgorithm.HS256, JWT_SECRET_KEY)
-        .compact();
-  }
-
+package sg.com.smartinventory.security;
+
+import java.util.Base64;
+import java.util.Date;
+import java.util.concurrent.TimeUnit;
+
+// import jakarta.servlet.http.HttpServletRequest;
+
+import org.springframework.beans.factory.annotation.Value;
+// import org.springframework.security.core.AuthenticationException;
+// import org.springframework.stereotype.Component;
+import org.springframework.stereotype.Service;
+
+import io.jsonwebtoken.Claims;
+// import io.jsonwebtoken.ExpiredJwtException;
+import io.jsonwebtoken.JwtParser;
+import io.jsonwebtoken.Jwts;
+import io.jsonwebtoken.SignatureAlgorithm;
+import sg.com.smartinventory.entities.User;
+
+@Service
+public class JwtService {
+  private static final String JWT_SECRET_KEY = "mysecretkey";
+
+  @Value("${jwt.session.period:3600000}")
+  private long jwtSessionPeriod;
+
+  private final JwtParser jwtParser;
+  private final JwtParser jwtParser;
+
+  private final String TOKEN_HEADER = "Authorization";
+  private final String TOKEN_PREFIX = "Bearer ";
+
+  // create Signing Key (create signature of JWT, ensure message wasnt changed)
+  public JwtService() {
+    this.jwtParser = Jwts
+        .parser()
+        .setSigningKey("mysecretkey");
+  }
+
+  // Create JWT Token
+  public String createToken(User user) {
+    Claims claims = Jwts.claims().setSubject(user.getUsername());
+    claims.put("userName", user.getUsername());
+    claims.put("firstName", user.getFirstName());
+    claims.put("lastName", user.getLastName());
+
+    Date tokenCreateTime = new Date();
+    Date tokenValidity = new Date(tokenCreateTime.getTime() + TimeUnit.MINUTES.toMillis(jwtSessionPeriod));
+
+    // Builds JWT and returns it as a String.
+    return Jwts.builder()
+        .setClaims(claims)
+        .setExpiration(tokenValidity)
+        .signWith(SignatureAlgorithm.HS256, JWT_SECRET_KEY)
+        .compact();
+  }
+
 }